--- conflicted
+++ resolved
@@ -241,16 +241,10 @@
 	@example _.charToHex("<", "&#{};") --> "&#3C;"
 	@example _.charToHex("😏") --> "1F60F"
 	@example _.charToHex("😏", "0x{}") --> "0x1F60F"
-<<<<<<< HEAD
 	@example _.charToHex("🤷🏼‍♀️", "&#x{};") --> "&#x1F937;&#x1F3FC;&#x200D;&#x2640;&#xFE0F;"
 	@example _.charToHex("🤷🏼‍♀️", "%{}", true) --> "%F0%9F%A4%B7%F0%9F%8F%BC%E2%80%8D%E2%99%80%EF%B8%8F"
 ]]
 --: char -> str, str?, boolean?
-=======
-	@example _.charToHex("🤷🏼‍♀️", "%{}", true) --> "%F0%9F%A4%B7%F0%9F%8F%BC%E2%80%8D%E2%99%80%EF%B8%8F"
-]]
---: char -> str, str?
->>>>>>> 4385860e
 function Strings.charToHex(char, format, useBytes)
 	assert(t.string(char))
 	assert(utf8.len(char) == 1)
@@ -276,11 +270,7 @@
 end
 
 --[[
-<<<<<<< HEAD
-	Converts a _hex_ represntation of a character in the character.
-=======
 	Generates a character from its _hex_ representation.
->>>>>>> 4385860e
 	@example _.hexToChar("1F60F") --> "😏"
 	@example _.hexToChar("%1F60F") --> "😏"
 	@example _.hexToChar("#1F60F") --> "😏"
