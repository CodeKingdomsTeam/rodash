--- conflicted
+++ resolved
@@ -93,15 +93,9 @@
 
 --[==[
 	Converts the characters `&<>"'` in `str` to their corresponding HTML entities.
-<<<<<<< HEAD
-	@example _.encodeHtml("<a>Fish & Chips</a>") --> "&lt;a&gt;Fish &amp; Chips&lt;/a&gt;"
-	@trait Chainable
-]]
-=======
 	@example _.encodeHtml([[Pease < Bacon > "Fish" & 'Chips']]) --> "Peas &lt; Bacon &gt; &quot;Fish&quot; &amp; &apos;Chips&apos;"
 	@trait Chainable
 ]==]
->>>>>>> 5b7eba45
 function Strings.encodeHtml(str)
 	assert(t.string(str))
 	local entities = {["<"] = "lt", [">"] = "gt", ["&"] = "amp", ['"'] = "quot", ["'"] = "apos"}
@@ -115,13 +109,8 @@
 
 --[==[
 	The inverse of `_.encodeHtml`.
-<<<<<<< HEAD
-	Converts any encodeHtmld HTML entities in `str` to their corresponding characters.
-	@example _.decodeHtml("&#34;Smashed&quot; &apos;Avocado&#39;") --> [["Smashed" 'Avocado']]
-=======
 	Converts any HTML entities in `str` to their corresponding characters.
 	@example _.decodeHtml("&lt;b&gt;&#34;Smashed&quot;&lt;/b&gt; &apos;Avocado&#39; &#x1F60F;") --> [[<b>"Smashed"</b> 'Avocado' 😏]]
->>>>>>> 5b7eba45
 	@trait Chainable
 ]==]
 function Strings.decodeHtml(str)
@@ -181,15 +170,9 @@
 end
 
 --[[
-<<<<<<< HEAD
-	Checks if `str` starts with the string `prefix`.
+	Checks if `str` starts with the string `start`.
 	@example _.startsWith("Fun Roblox Games", "Fun") --> true
-	@example _.startsWith("Minecraft Games", "Fun") --> false
-=======
-	Checks if `str` starts with the string `start`.
-	@example _.startsWith("Roblox Games", "Roblox") --> true
-	@example _.startsWith("Chess", "Roblox") --> false
->>>>>>> 5b7eba45
+	@example _.startsWith("Chess", "Fun") --> false
 	@trait Chainable
 ]]
 --: string, string -> bool
@@ -252,8 +235,7 @@
 end
 
 --[[
-<<<<<<< HEAD
-	This function is a simpler & more powerful version of `string.format`, inspired by `format!` in Rust.
+This function is a simpler & more powerful version of `string.format`, inspired by `format!` in Rust.
 	If an instance has a `:format()` method, this is used instead, passing the format arguments.
 	
 		* `{}` prints the next variable using or `tostring`.
@@ -300,50 +282,6 @@
 end
 
 --[[
-	Converts _char_ into its hex representation
-	@example _.charToHex("_") --> %5F
-]]
---: char -> str
-function Strings.charToHex(char)
-	assert(t.string(char))
-	return string.format("%%%02X", char:byte(1, 1))
-end
-
---[[
-	Converts _char_ into its hex representation
-	@example
-		_.charToHex("%5F") --> "_"
-		_.charToHex("5F") --> "_"
-]]
---: str -> char
-function Strings.hexToChar(char)
-	assert(t.string(char))
-	return string.char(tonumber(char:sub(-2), 16))
-end
-
---[[
-	Encodes _str_ for use as a url, for example as an entire url.
-	@trait chainable
-	@example
-		_.encodeUrl("https://Egg+Fried Rice!?")
-		--> "https://Egg+Fried%20Rice!?"
-]]
-function Strings.encodeUrl(str)
-	assert(t.string(str))
-	return str:gsub("[^%;%,%/%?%:%@%&%=%+%$%w%-%_%.%!%~%*%'%(%)%#]", Strings.charToHex)
-end
-
---[[
-	Encodes _str_ for use in a url, for example as a query parameter of a url.
-	@trait chainable
-	@example
-		_.encodeUrlComponent("https://Egg+Fried Rice!?")
-		--> "https%3A%2F%2FEgg%2BFried%20Rice!%3F"
-]]
-function Strings.encodeUrlComponent(str)
-	assert(t.string(str))
-	return str:gsub("[^%w%-_%.%!%~%*%'%(%)]", Strings.charToHex)
-=======
 	Converts _char_ into a hex representation
 	@param format (optional) a string passed to `_.format` which formats the hex value of each of the character's code points.
 	@param useBytes (default = false) whether to use the character's bytes, rather than UTF-8 code points.
@@ -428,7 +366,6 @@
 function Strings.encodeUrlComponent(str)
 	assert(t.string(str))
 	return str:gsub("[^%w%-_%.%!%~%*%'%(%)]", Functions.feed(Strings.charToHex, "%{}", true))
->>>>>>> 5b7eba45
 end
 
 local calculateDecodeUrlExceptions =
@@ -443,14 +380,6 @@
 )
 
 --[[
-<<<<<<< HEAD
-	The inverse of `_.encodeUrl`
-	@trait chainable
-	@example
-		_.decodeUrl("https://Egg+Fried%20Rice!?")
-		--> "https://Egg+Fried Rice!?"
-]]
-=======
 	The inverse of `_.encodeUrl`.
 	@trait Chainable
 	@example
@@ -460,7 +389,6 @@
 		This method is designed to act like `decodeURI` in JavaScript.
 ]]
 --: string -> string
->>>>>>> 5b7eba45
 function Strings.decodeUrl(str)
 	assert(t.string(str))
 	local exceptions = calculateDecodeUrlExceptions()
@@ -469,25 +397,13 @@
 		function(term)
 			local charId = tonumber(term, 16)
 			if not exceptions[charId] then
-<<<<<<< HEAD
-				return string.char(charId)
-=======
 				return utf8.char(charId)
->>>>>>> 5b7eba45
 			end
 		end
 	)
 end
 
 --[[
-<<<<<<< HEAD
-	The inverse of `_.encodeUrlComponent`
-	@trait chainable
-	@example
-		_.decodeUrlComponent("https%3A%2F%2FEgg%2BFried%20Rice!%3F")
-		--> "https://Egg+Fried Rice!?"
-]]
-=======
 	The inverse of `_.encodeUrlComponent`.
 	@trait Chainable
 	@example
@@ -497,53 +413,33 @@
 	@throws _MalformedInput_ if _str_ contains characters encoded incorrectly.
 ]]
 --: string -> string
->>>>>>> 5b7eba45
 function Strings.decodeUrlComponent(str)
 	assert(t.string(str))
 	return str:gsub("%%(%x%x)", Strings.hexToChar)
 end
 
 --[[
-<<<<<<< HEAD
-	Takes a _query_ dictionary of key-value pairs and build a query string that can be concatenated
-	to the end of a url.
-	@example
-		Strings.encodeQueryString({
-			time = 11,
-			biscuits = "hob nobs",
-			chocolatey = true
-		})) --> "?biscuits=hob+nobs&time=11&chocolatey=true"
-]]
-=======
 	Takes a _query_ dictionary of key-value pairs and builds a query string that can be concatenated
 	to the end of a url.
 	
 	@example
 		_.encodeQueryString({
 			time = 11,
-			biscuits = "hobnobs",
+			biscuits = "hob nobs",
 			chocolatey = true
-		})) --> "?biscuits=hobnobs&time=11&chocolatey=true"
+		})) --> "?biscuits=hob+nobs&time=11&chocolatey=true"
 ]]
 --: <K,V>(Iterable<K,V> -> string)
->>>>>>> 5b7eba45
 function Strings.encodeQueryString(query)
 	assert(t.table(query))
 	local fields =
 		Tables.mapValues(
 		query,
 		function(value, key)
-<<<<<<< HEAD
-			return key .. "=" .. Strings.encodeUrlComponent(tostring(value))
-		end
-	)
-	return ("?" .. table.concat(fields, "&"))
-=======
 			return Strings.encodeUrlComponent(tostring(key)) .. "=" .. Strings.encodeUrlComponent(tostring(value))
 		end
 	)
 	return ("?" .. concat(fields, "&"))
->>>>>>> 5b7eba45
 end
 
 return Strings