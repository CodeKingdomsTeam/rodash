--- conflicted
+++ resolved
@@ -41,8 +41,8 @@
 end
 
 --[[
-	Return true if the _value_ can be called ie. it is function or a table with a `__call` entry in its metatable.
-	@usage In general this is a much more suitable test than checking purely for a function type.
+	Return `true` if the _value_ is a function or a table with a `__call` entry in its metatable.
+	@usage This is a more general test than checking purely for a function type.
 ]]
 --: any -> bool
 function Functions.isCallable(value)
@@ -703,17 +703,4 @@
 	end
 end
 
-<<<<<<< HEAD
---[[
-	Return `true` if the _value_ is a function or a table with a `__call` entry in its metatable.
-	@usage This is a more general test than checking purely for a function type.
-]]
---: any -> bool
-function Functions.isCallable(value)
-	return type(value) == "function" or
-		(type(value) == "table" and getmetatable(value) and getmetatable(value).__call ~= nil)
-end
-
-=======
->>>>>>> 4b0696e7
 return Functions