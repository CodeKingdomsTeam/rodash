--- conflicted
+++ resolved
@@ -1,14 +1,9 @@
-<<<<<<< HEAD
 --[[
 	These tools provide implementations of and functions for higher-order abstractions such as classes, enumerations and symbols.
 ]]
-local t = require(script.Parent.t)
-local Tables = require(script.Tables)
-local Functions = require(script.Functions)
-=======
+local Functions = require(script.Parent.Functions)
 local t = require(script.Parent.Parent.t)
 local Tables = require(script.Parent.Tables)
->>>>>>> 8bbcbddc
 local Classes = {}
 
 --[[
