--[[
	These tools provide implementations of and functions for higher-order abstractions such as classes, enumerations and symbols.
]]
<<<<<<< HEAD
local t = require(script.Parent.Parent.t)
local Tables = require(script.Parent.Tables)
local Arrays = require(script.Parent.Arrays)
local Functions = require(script.Parent.Functions)
=======
local Functions = require(script.Parent.Functions)
local t = require(script.Parent.Parent.t)
local Tables = require(script.Parent.Tables)
local Arrays = require(script.Parent.Arrays)
>>>>>>> a9902c02
local Classes = {}

--[[
	Create a class called _name_ with the specified _constructor_. The constructor should return a
	plain table which will be turned into an instance of _Class_ from a call to `Class.new(...)`.

	Optionally, you may provide an array of _decorators_ which compose and reduce the Class, adding
	additional methods and functionality you may need. Specifically you can:
	
	1. Add standard functionality to the class e.g. `_.Clone`, `_.ShallowEq`
	2. Mixin an implementation of an interface e.g. `_.mixin( fns )`
	3. Decorate fields or functions e.g. `_.decorate(_.freeze)`

	@param constructor (default = `_.returns({})`)
	@param decorators (default = `{}`)
	@example
		-- Create a simple Vehicle class
		local Vehicle = _.class("Vehicle", function( wheelCount ) return 
			{
				speed = 0,
				wheelCount = wheelCount
			}
		end)
		function Vehicle:drive(speed)
			self.speed = speed
		end
		-- Create a car instance
		local car = Vehicle.new(4)
		car.wheelCount --> 4
		car.speed --> 0
		-- Drive the car
		car:drive(10)
		car.speed --> 10
		
	@usage When using Rodash classes, private fields should be prefixed with `_` to avoid accidental access.
	@usage A private field should only be accessed by a method of the class itself, though Rodash
		does not restrict this in code.
	@usage Public fields are recommended when there is no complex access logic e.g. `position.x`
	@see _.classWithInterface - recommended for providing runtime type-checking.
	@see _.mixin - extend the class with extra methods.
	@see _.decorate - include methods that run when an instance of the class is constructed.
]]
--: <T>(string, Constructor<T>?, Decorator<T>[]?) -> Class<T>
function Classes.class(name, constructor, decorators)
	assert(t.string(name), "Class name must be a string")
	assert(t.optional(t.callback)(constructor), "Class constructor must be a function or nil")
	assert(t.optional(t.table)(decorators), "Class decorators must be a table")
	local decorate = Functions.compose(unpack(decorators or {}))
	constructor = constructor or function()
			return {}
		end
	-- @type Class<T>
	local Class = {
		name = name
	}
	--[[
		Return a new instance of the class, passing any arguments to the specified constructor.
	]]
	--: Constructor<T>
	function Class.new(...)
		local instance = constructor(...)
		setmetatable(
			instance,
			{
				__index = Class,
				__tostring = Class.toString,
				__eq = Class.equals,
				__lt = Class.__lt,
				__le = Class.__le,
				__add = Class.__add,
				__sub = Class.__sub,
				__mul = Class.__mul,
				__div = Class.__div,
				__mod = Class.__mod
			}
		)
		instance.Class = Class
		instance:_init(...)
		return instance
	end
	--[[
		Run after the instance has been properly initialized, allowing methods on the instance to
		be used.
		@example
			local Vehicle = _.class("Vehicle", function( wheelCount ) return 
				{
					speed = 0,
					wheelCount = wheelCount
				}
			end)
			-- Let's define a static private function to generate a unique id for each vehicle.
			function Vehicle._getNextId()
				Vehicle._nextId = Vehicle._nextId + 1
				return Vehicle._nextId
			end
			Vehicle._nextId = 0
			-- A general purpose init function may call other helper methods
			function Vehicle:_init()
				self._id = self:_generateId()
			end
			-- Assign an id to the new instance
			function Vehicle:_generateId()
				return _.format("#{}: {} wheels", Vehicle._getNextId(), self.wheelCount)
			end
			-- Return the id if the instance is represented as a string 
			function Vehicle:toString()
				return self._id
			end

			local car = Vehicle.new(4)
			tostring(car) --> "#1: 4 wheels"
	]]
	--: (mut T:) -> nil
	function Class:_init()
	end

	--[[
		Returns `true` if _value_ is an instance of _Class_ or any sub-class.
		@example
			local Vehicle = _.class("Vehicle", function( wheelCount ) return 
				{
					speed = 0,
					wheelCount = wheelCount
				}
			end)
			local Car = Vehicle:extend("Vehicle", function()
				return Vehicle.constructor(4)
			end)
			local car = Car.new()
			car.isInstance(Car) --> true
			car.isInstance(Vehicle) --> true
			car.isInstance(Bike) --> false
	]]
	--: any -> bool
	function Class.isInstance(value)
		local ok = Classes.isA(value, Class)
		return ok, not ok and string.format("Not a %s instance", name) or nil
	end

	--[[
		Create a subclass of _Class_ with a new _name_ that inherits the metatable of _Class_,
		optionally overriding the _constructor_ and providing additional _decorators_.

		The super-constructor can be accessed with `Class.constructor`.

		Super methods can be accessed using `Class.methodName` and should be called with self.

		@example
			local Vehicle = _.class("Vehicle", function( wheelCount ) return 
				{
					speed = 0,
					wheelCount = wheelCount
				}
			end)
			-- Let's define a static private function to generate a unique id for each vehicle.
			function Vehicle._getNextId()
				Vehicle._nextId = Vehicle._nextId + 1
				return Vehicle._nextId
			end
			Vehicle._nextId = 0
			-- A general purpose init function may call other helper methods
			function Vehicle:_init()
				self.id = self:_generateId()
			end
			-- Assign an id to the new instance
			function Vehicle:_generateId()
				return _.format("#{}: {} wheels", Vehicle._getNextId(), self.wheelCount)
			end
			-- Let's make a Car class which has a special way to generate ids
			local Car = Vehicle:extend("Vehicle", function()
				return Vehicle.constructor(4)
			end)
			-- Uses the super method to generate a car-specific id
			function Car:_generateId()
				self.id = _.format("Car {}", Vehicle._generateId(self))
			end

			local car = Car.new()
			car.id --> "Car #1: 4 wheels"
	]]
	--: <S: T>(T: string, Constructor<T>? Decorator[]?) -> Class<S>
	function Class:extend(name, constructor, decorators)
		local SubClass = Classes.class(name, constructor or Class.new, decorators)
		setmetatable(SubClass, {__index = self})
		return SubClass
	end

	--[[
		Create a subclass of _Class_ with a new _name_ that inherits the metatable of _Class_,
		optionally overriding the _constructor_ and providing additional _decorators_.

		@usage Interfaces currently silently override super interfaces, even if their types
		are incompatible. Avoid doing this as more advanced type checking may throw if the types
		do not unify in the future.

		@example
			local Vehicle = _.classWithInterface("Vehicle", {
				speed = t.number,
				wheelCount = t.number,
				color: t.string
			})
			local vehicle = Vehicle.new({
				speed = 5,
				wheelCount = 4,
				color = "red"
			})
			_.pretty(vehicle) --> 'Vehicle {speed = 4, wheelCount = 4, color = "red"}'
	]]
	--: <S: T>(T: string, S, Decorator[]?) -> Class<S>
	function Class:extendWithInterface(name, interface, decorators)
		local function getComposableInterface(input)
			if input == nil then
				return function()
					return {}
				end
			elseif type(input) == "function" then
				return input
			else
				return function()
					return input
				end
			end
		end
		local inheritedInterface = self.interface
		local compositeInterface = function(Class)
			return Tables.assign({}, getComposableInterface(interface)(Class), getComposableInterface(inheritedInterface)(Class))
		end
		local SubClass = Classes.classWithInterface(name, compositeInterface, decorators)
		setmetatable(SubClass, {__index = self})
		return SubClass
	end

	--[[
		Return a string representation of the instance. By default this is the _name_ field (or the
		Class name if this is not defined), but the method can be overwridden.
	]]
	--: (T:) -> string
	function Class:toString()
		return self.name
	end

	--[[
		Returns `true` if `self` is considered equal to _other_. This replaces the `==` operator
		on instances of this class, and can be overwridden to provide a custom implementation.
	]]
	--: (T:) -> string
	function Class:equals(other)
		return rawequal(self, other)
	end

	--[[
		Returns `true` if `self` is considered less than  _other_. This replaces the `<` operator
		on instances of this class, and can be overwridden to provide a custom implementation.
	]]
	--: (T:) -> string
	function Class:__lt(other)
		return false
	end

	--[[
		Returns `true` if `self` is considered less than or equal to _other_. This replaces the
		`<=` operator on instances of this class, and can be overwridden to provide a custom
		implementation.
	]]
	--: (T:) -> string
	function Class:__le(other)
		return false
	end

	return decorate(Class)
end

--[[
	Create a class called _name_ that implements a specific strict interface which is asserted when
	any instance is created.

	Instead of using a constructor, an instance is initialized with a table containing the required
	fields. If an `_init` method is present on the instance, this is called afterwards, which has
	the added benefit over a constructor that `self` and the instance are well-defined.

	Optionally, you may provide an array of _decorators_ which compose and reduce the Class, adding
	additional functionality in the same way `_.class` does.

	@usage Rodash uses `t` by Osyris to perform runtime type assertions, which we recommend using during
	development and production code to catch errors quickly and fail fast. For more information
	about `t`, please visit [https://github.com/osyrisrblx/t](https://github.com/osyrisrblx/t).
	@usage If you want to instantiate private fields, we recommend using a static factory with a
		public interface, using `_.privatize` if appropriate.
	@see _.class
	@see _.privatize
]]
--: <T>(string, T, Decorator<T>[]? -> Class<T>)
function Classes.classWithInterface(name, interface, decorators)
	local function getImplementsInterface(currentInterface)
		local ok, problem = t.values(t.callback)(currentInterface)
		assert(ok, string.format([[BadInput: Class %s does not have a valid interface
%s]], name, tostring(problem)))
		return t.strictInterface(currentInterface)
	end
	local implementsInterface
	local Class =
		Classes.class(
		name,
		function(data)
			data = data or {}
			local ok, problem = implementsInterface(data)
			assert(ok, string.format([[BadInput: Class %s cannot be instantiated
%s]], name, tostring(problem)))
			return Tables.keyBy(
				data,
				function(_, key)
					return key
				end
			)
		end,
		decorators
	)
	implementsInterface =
		type(interface) == "function" and getImplementsInterface(interface(Class)) or getImplementsInterface(interface)
	Class.interface = interface
	return Class
end

--[[
	A decorator which adds a dictionary of functions to to a Class table.
	@example
		local CanBrake = {
			brake = function( self )
				self.speed = 0
			end
		}
		local Car = _.class("Car", function( speed )
			return {
				speed = speed
			}
		end, {_.mixin(CanBrake)})
		local car = Car.new(5)
		print(car.speed) --> 5
		car:brake()
		print(car.speed) --> 0
	@usage Include the return of this function in the decorators argument when creating a class.
]]
function Classes.mixin(fns)
	assert(t.table(fns), "BadInput: fns must be a table")
	return function(Class)
		Tables.assign(Class, fns)
		return Class
	end
end

--[[
	A decorator which runs _fn_ on each instance that is created of the class, returning
	the result of the function as the class instance.
	@example
		local Frozen = _.decorate(_.freeze)
		local StaticCar = _.class("StaticCar", function( speed )
			return {
				speed = speed
			}
		end, {Frozen})
		function StaticCar:brake()
			self.speed = 0
		end
		local car = Car.new(5)
		print(car.speed) --> 5
		car:brake() --!> ReadonlyKey: s
	@usage Include the return of this function in the decorators argument when creating a class.
]]
function Classes.decorate(fn)
	assert(Functions.isCallable(fn), "BadInput: fn must be callable")
	return function(Class)
		local underlyingNew = Class.new
		function Class.new(...)
			local instance = underlyingNew(...)
			return fn(instance)
		end
		return Class
	end
end

--[[
	A decorator which derives a `:clone()` method for the _Class_ that returns a shallow clone of
	the instance when called that has the same metatable as the instance it is called on.
	@example
		local Car =
			Classes.class(
			"Car",
			function(speed)
				return {
					speed = speed
				}
			end,
			{_.Clone}
		)
		function Car:brake()
			self.speed = 0
		end
		local car = Car.new(5)
		local carClone = car:clone()
		print(carClone.speed) --> 5
		carClone:brake()
		print(carClone.speed) --> 0
		print(car.speed) --> 5
]]
function Classes.Clone(Class)
	function Class:clone()
		local newInstance = Tables.clone(self)
		setmetatable(newInstance, getmetatable(self))
		return newInstance
	end
	return Class
end

--[[
	A decorator which derives the equality operator for the _Class_ so that any instances of the
	class which are shallow equal 
	@example
		local Car =
			Classes.class(
			"Car",
			function(speed)
				return {
					speed = speed
				}
			end,
			{_.ShallowEq}
		)
		function Car:brake()
			self.speed = 0
		end
		local fastCar = Car.new(500)
		local fastCar2 = Car.new(500)
		local slowCar = Car.new(5)
		print(fastCar == fastCar2) --> true
		print(fastCar == slowCar) --> false
]]
function Classes.ShallowEq(Class)
	function Class:equals(other)
		return Tables.shallowEqual(self, other)
	end
	return Class
end

--[[
	A decorator which derives an order for the _Class_ so that any instances of the class which
	can be compared using `<`, `<=`, `>` and  `>=`. To do this, it compares values of the two
	instances at the same keys, as defined by the order of the _keys_ passed in.
	@param keys (default = a sorted array of all the instance's keys)
	@example
		local Car =
			Classes.class(
			"Car",
			function(speed)
				return {
					speed = speed
				}
			end,
			{_.PartialOrd}
		)
		function Car:brake()
			self.speed = 0
		end
		local fastCar = Car.new(500)
		local fastCar2 = Car.new(500)
		local slowCar = Car.new(5)
		print(fastCar == fastCar2) --> true
		print(fastCar == slowCar) --> false
]]
function Classes.PartialOrd(keys)
	if keys then
		assert(Tables.isArray(keys), "BadInput: keys must be an array if defined")
	end
	return function(Class)
		function Class:equals(other)
			local instanceKeys = keys or Arrays.sort(Tables.keys(self))
			for _, key in ipairs(instanceKeys) do
				if self[key] ~= other[key] then
					return false
				end
			end
			return true
		end
		function Class:__le(other)
			local instanceKeys = keys or Arrays.sort(Tables.keys(self))
			for _, key in ipairs(instanceKeys) do
				if Arrays.defaultComparator(self[key], other[key]) then
					return true
				elseif Arrays.defaultComparator(other[key], self[key]) then
					return false
				end
				if self[key] ~= other[key] then
					return false
				end
			end
			return true
		end
		function Class:__lt(other)
			local instanceKeys = keys or Arrays.sort(Tables.keys(self))
			for _, key in ipairs(instanceKeys) do
				if Arrays.defaultComparator(self[key], other[key]) then
					return true
				elseif Arrays.defaultComparator(other[key], self[key]) then
					return false
				end
				if self[key] ~= other[key] then
					return true
				end
			end
			return false
		end
		return Class
	end
end

function Classes.ToString(keys)
	return function(Class)
		function Class:toString()
			local Strings = require(script.Parent.Strings)
			return Strings.format(
				"{}({})",
				Class.name,
				Tables.serialize(
					self,
					{
						keys = keys,
						omitKeys = {"Class"}
					}
				):sub(2, -2)
			)
		end
		return Class
	end
end

--[[
	Create an enumeration from an array string _keys_, provided in upper snake-case.

	An Enum is used when a value should only be one of a limited number of possible states.
	`_.enum` creates a string enum, which uses a name for each state so it is easy to refer to.
	For ease of use values in the enum are identical to their key.

	Enums are frozen and will throw if access to a missing key is attempted, helping to eliminate
	typos.

	Symbols are not used so that enum values are serializable.

	@param keys provided in upper snake-case.
	@example
		local TOGGLE = _.enum("ON", "OFF")
		local switch = TOGGLE.ON
		if switch == TOGGLE.ON then
			game.Workspace.RoomLight.Brightness = 1
		else
			game.Workspace.RoomLight.Brightness = 0
		end
	@see _.match
]]
--: <T>(string -> Enum<T>)
function Classes.enum(keys)
	local enum =
		Tables.keyBy(
		keys,
		function(key)
			assert(key:match("^[A-Z_]+$"), "BadInput: Enum keys must be defined as upper snake-case")
			return key
		end
	)
	Classes.finalize(enum)
	return Classes.freeze(enum)
end

--[[
	Given an _enum_ and _strategies_, a dictionary of functions keyed by enum values, `_.match`
	returns a function that will execute the strategy for any value provided.

	A strategy for every enum key must be implemented, and this helps prevent missing values
	from causing problems later on down the line.

	@example
		local TOGGLE = _.enum("ON", "OFF")
		local setLightTo = _.match(TOGGLE, {
			ON = function(light)
				light.Brightness = 1
			end,
			OFF = function(light)
				light.Brightness = 0
			end
		})

		-- This can be used to turn any light on or off:
		setLightTo(TOGGLE.ON, game.Workspace.RoomLight) -- Light turns on

		-- But will catch an invalid enum value:
		setLightTo("Dim", game.Workspace.RoomLight)
		--!> BadInput: enumValue must be an instance of enum
]]
--: <T: Iterable<K>, V>(Enum<T>, {[K]: () -> V}) -> K -> V
function Classes.match(enum, strategies)
	assert(t.table(enum), "BadInput: enum should be a table")
	assert(
		Tables.deepEqual(Arrays.sort(Tables.values(enum)), Arrays.sort(Tables.keys(strategies))),
		"BadInput: keys for strategies must match values for enum"
	)
	assert(t.values(t.callback)(strategies), "BadInput: strategies values must be functions")

	return function(enumValue, ...)
		assert(Classes.isA(enumValue, enum), "BadInput: enumValue must be an instance of enum")
		local strategy = strategies[enumValue]
		return strategy(...)
	end
end

--[[
	`_.finalize` takes _object_ and makes updating or accessing missing keys throw `FinalObject`.
	@example
		local drink = {
			mixer = "coke",
			spirit = "rum"
		}
		_.finalize(drink)
		drink.mixer = "soda"
		drink.mixer --> "soda"
		print(drink.syrup)
		--!> "FinalObject: Attempt to read missing key syrup to final object"
		drink.syrup = "peach"
		--!> "FinalObject: Attempt to add key mixer on final object"
]]
--: <T: table>(mut T -> T)
function Classes.finalize(object)
	local backend = getmetatable(object)
	local proxy = {
		__index = function(child, key)
			-- If there is an __index property use this to lookup and see if it exists first.
			if backend and backend.__index then
				local value
				if type(backend.__index) == "function" then
					value = backend.__index(child, key)
				else
					value = backend.__index[key]
				end
				if value ~= nil then
					return value
				end
			end
			error(string.format("FinalObject: Attempt to read missing key %s in final object", key))
		end,
		__newindex = function(child, key)
			error(string.format("FinalObject: Attempt to add key %s to final object", key))
		end
	}
	if backend then
		setmetatable(proxy, backend)
	end

	setmetatable(object, proxy)

	return object
end

--[[
	Create a symbol with a specified _name_.
	
	Symbols are useful when you want a value that isn't equal to any other type, for example if you
	want to store a unique property on an object that won't be accidentally accessed with a simple
	string lookup.
]]
--: <T>(string -> Symbol<T>)
function Classes.symbol(name)
	local symbol = {
		__symbol = name
	}
	setmetatable(
		symbol,
		{
			__tostring = function()
				return "Symbol(" .. name .. ")"
			end
		}
	)
	return symbol
end

--[[
	`_.freeze` takes _object_ and returns a new read-only version which prevents any values from
	being changed.
	
	Unfortunately you cannot iterate using `pairs` or `ipairs` on frozen objects because Lua 5.1
	does not support overwriting these in metatables. However, you can use `_.iterator` to get
	an iterator 

	Iterating functions in Rodash such as `_.map`, `_.filter` etc. can iterate over frozen objects
	without this. If you want to treat the objects as arrays use `_.iterator(frozenObjet, true)`
	explicitly.
	@example
		local drink = _.freeze({
			mixer = "coke",
			spirit = "rum"
		})
		print(drink.mixer) --> "coke"
		drink.mixer = "soda"
		--!> "ReadonlyKey: Attempt to write to a frozen key mixer"
		print(drink.syrup) --> nil
		drink.syrup = "peach"
		--!> "ReadonlyKey: Attempt to write to a frozen key peach"
	@see _.iterator
]]
--: <T: table>(T -> T)
function Classes.freeze(object)
	local proxy = {}
	setmetatable(
		proxy,
		{
			__index = function(child, key)
				return object[key]
			end,
			__newindex = function(child, key)
				error(string.format("ReadonlyKey: Attempt to write to a frozen key %s", key))
			end,
			__len = function(child)
				return #object
			end,
			__tostring = function(child)
				return "Freeze(" .. tostring(object) .. ")"
			end,
			__call = function(child, ...)
				return object(...)
			end,
			iterable = object
		}
	)
	return proxy
end

--[[
	Returns `true` if _value_ is an instance of _type_.

	Type can currently be either an _Enum_ or a _Class_ table. For instances of classes,
	`_.isA` will also return true if the instance is an instance of any sub-class.

	The function will catch any errors thrown during this check, returning false if so.

	@example
		local Vehicle = _.class("Vehicle", function( wheelCount ) return 
			{
				speed = 0,
				wheelCount = wheelCount
			}
		end)
		local car = Vehicle.new(4)
		Vehicle.isA(car) --> true
		Vehicle.isA(5) --> false

	@example
		local TOGGLE = _.enum("ON", "OFF")
		TOGGLE.isA("ON") --> true
		TOGGLE.isA(5) --> false

	@usage This is useful if you no nothing about _value_.
]]
--: <T>(any, Type<T> -> bool)
function Classes.isA(value, Type)
	local ok, isAType =
		pcall(
		function()
			local isEnum = type(value) == "string"
			if isEnum then
				local isEnumKeyDefined = type(Type[value]) == "string"
				return isEnumKeyDefined
			elseif type(value) == "table" then
				if value.__symbol and Type[value.__symbol] == value then
					return true
				end
				local metatable = getmetatable(value)
				while metatable do
					if metatable.__index == Type then
						return true
					end
					metatable = getmetatable(metatable.__index)
				end
			end
			return false
		end
	)
	return ok and isAType
end

return Classes<|MERGE_RESOLUTION|>--- conflicted
+++ resolved
@@ -1,17 +1,10 @@
 --[[
 	These tools provide implementations of and functions for higher-order abstractions such as classes, enumerations and symbols.
 ]]
-<<<<<<< HEAD
 local t = require(script.Parent.Parent.t)
 local Tables = require(script.Parent.Tables)
 local Arrays = require(script.Parent.Arrays)
 local Functions = require(script.Parent.Functions)
-=======
-local Functions = require(script.Parent.Functions)
-local t = require(script.Parent.Parent.t)
-local Tables = require(script.Parent.Tables)
-local Arrays = require(script.Parent.Arrays)
->>>>>>> a9902c02
 local Classes = {}
 
 --[[
