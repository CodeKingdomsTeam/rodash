--- conflicted
+++ resolved
@@ -860,13 +860,8 @@
 	return #Tables.keys(source) == #source
 end
 
-<<<<<<< HEAD
 local function serializeVisit(source, options)
-	local Arrays = require(script.Arrays)
-=======
-local function serializeVisit(source, valueSerializer, keySerializer, cycles)
 	local Arrays = require(script.Parent.Arrays)
->>>>>>> 3b352cfb
 	local isArray = Tables.isArray(source)
 	local ref = ""
 	local cycles = options.cycles
@@ -987,25 +982,17 @@
 	@see _.pretty
 ]]
 --: <T: Iterable<K,V>>(T, (V, Cycles<V> -> string), (K, Cycles<V> -> string) -> string)
-<<<<<<< HEAD
 function Tables.serialize(source, options)
 	options = Tables.defaults({}, options, getDefaultSerializeOptions())
 	assert(t.string(options.valueDelimiter), "BadInput: valueDelimiter must be a string if defined")
 	assert(t.string(options.keyDelimiter), "BadInput: keyDelimiter must be a string if defined")
-	local Functions = require(script.Functions)
+	local Functions = require(script.Parent.Functions)
 	assert(Functions.isCallable(options.serializeValue), "BadInput: options.serializeValue must be a function if defined")
 	assert(Functions.isCallable(options.serializeKey), "BadInput: options.serializeKey must be a function if defined")
 	if type(source) ~= "table" then
 		return options.serializeValue(source, options)
 	end
-=======
-function Tables.serialize(source, valueSerializer, keySerializer)
-	valueSerializer = valueSerializer or Tables.defaultSerializer
-	keySerializer = keySerializer or Tables.defaultSerializer
-	local Functions = require(script.Parent.Functions)
-	assert(Functions.isCallable(valueSerializer), "BadInput: valueSerializer must be a function if defined")
-	assert(Functions.isCallable(keySerializer), "BadInput: keySerializer must be a function if defined")
->>>>>>> 3b352cfb
+
 	-- Find tables which appear more than once, and assign each an index
 	if not options.cycles.refs then
 		options.cycles.refs =
@@ -1039,22 +1026,12 @@
 	@see _.defaultSerializer
 ]]
 --: <T: Iterable<K,V>>(T, (V, Cycles<V> -> string), (K, Cycles<V> -> string) -> string)
-<<<<<<< HEAD
 function Tables.serializeDeep(source, options)
 	options = Tables.defaults({}, options, getDefaultSerializeOptions())
-	local Functions = require(script.Functions)
+	local Functions = require(script.Parent.Functions)
 	assert(Functions.isCallable(options.serializeValue), "BadInput: options.serializeValue must be a function if defined")
 	assert(Functions.isCallable(options.serializeKey), "BadInput: options.serializeKey must be a function if defined")
 	local function deepSerializer(fn, value, internalOptions)
-=======
-function Tables.serializeDeep(source, serializer, keySerializer)
-	serializer = serializer or Tables.defaultSerializer
-	keySerializer = keySerializer or Tables.defaultSerializer
-	local Functions = require(script.Parent.Functions)
-	assert(Functions.isCallable(serializer), "BadInput: serializer must be a function if defined")
-	assert(Functions.isCallable(keySerializer), "BadInput: keySerializer must be a function if defined")
-	local function deepSerializer(value, cycles)
->>>>>>> 3b352cfb
 		if type(value) == "table" then
 			return Tables.serialize(value, internalOptions)
 		else
