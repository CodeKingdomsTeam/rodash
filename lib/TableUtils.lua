local TableUtils = {}

local function getIterator(source)
	if type(source) == "function" then
		return source
	else
		return pairs(source)
	end
end

function TableUtils.Slice(tbl, first, last, step) --: (any[], number?, number?, number?) => any[]
	local sliced = {}

	for i = first or 1, last or #tbl, step or 1 do
		sliced[#sliced + 1] = tbl[i]
	end

	return sliced
end

function TableUtils.Map(source, handler) --: ((any[], (element: any, key: number) => any) => any[]) | ((table, (element: any, key: string) => any) => table)
	local result = {}
	for i, v in getIterator(source) do
		result[i] = handler(v, i)
	end
	return result
end

function TableUtils.FlatMap(source, handler) --: (any[], (element: any, key: number) => any[]) => any[]) | ((table, (element: any, key: string) => any[]) => table)
	local result = {}
	for i, v in getIterator(source) do
		local list = handler(v, i)
		if type(list) == "table" then
			TableUtils.InsertMany(result, list)
		else
			table.insert(result, list)
		end
	end
	return result
end

function TableUtils.Shuffle(source) --: table => table
	local result = TableUtils.Clone(source)
	for i = #result, 1, -1 do
		local j = math.random(i)
		result[i], result[j] = result[j], result[i]
	end
	return result
end

function TableUtils.Filter(source, handler) --: table, (element: any, key: number | string => boolean) => any[]
	local result = {}
	for i, v in getIterator(source) do
		if handler(v, i) then
			table.insert(result, v)
		end
	end
	return result
end

function TableUtils.FilterKeys(source, handler) --: table, (element: any, key: string => boolean) => table
	local result = {}
	for i, v in getIterator(source) do
		if handler(v, i) then
			result[i] = v
		end
	end
	return result
end

function TableUtils.FilterKeysMap(source, handler) --: table, (element: any, key: string => any) => table
	local result = {}
	for i, v in getIterator(source) do
		local value = handler(v, i)
		if value ~= nil then
			result[i] = value
		end
	end
	return result
end

function TableUtils.Without(source, element)
	return TableUtils.Filter(
		source,
		function(child)
			return child ~= element
		end
	)
end

function TableUtils.Compact(source) --: table => table
	return TableUtils.Filter(
		source,
		function(value)
			return value
		end
	)
end

function TableUtils.Reduce(source, handler, init) --: <T>(any[], (previous: T, current: any,  key: number | string => T), T?) => T
	local result = init
	for i, v in getIterator(source) do
		result = handler(result, v, i)
	end
	return result
end

function TableUtils.All(source, handler) --: table => boolean
	if not handler then
		handler = function(x)
			return x
		end
	end
	-- Use double negation to coerce the type to a boolean, as there is
	-- no toboolean() or equivalent in Lua.
	return not (not TableUtils.Reduce(
		source,
		function(acc, value, key)
			return acc and handler(value, key)
		end,
		true
	))
end
function TableUtils.Any(source, handler) --: table => boolean
	if not handler then
		handler = function(x)
			return x
		end
	end
	-- Use double negation to coerce the type to a boolean, as there is
	-- no toboolean() or equivalent in Lua.
	return not (not TableUtils.Reduce(
		source,
		function(acc, value, key)
			return acc or handler(value, key)
		end,
		false
	))
end

function TableUtils.Reverse(source)
	local output = TableUtils.Clone(source)
	local i = 1
	local j = #source
	while i < j do
		output[i], output[j] = output[j], output[i]
		i = i + 1
		j = j - 1
	end
	return output
end

function TableUtils.Invert(source) --: table => table
	local result = {}
	for i, v in getIterator(source) do
		result[v] = i
	end
	return result
end

function TableUtils.KeyBy(source, handler) --: table, (any => string | number) => table
	local result = {}
	for i, v in getIterator(source) do
		local key = handler(v, i)
		if key ~= nil then
			result[key] = v
		end
	end
	return result
end

function TableUtils.GroupBy(source, handler) --: table, (any => string | number) => table
	local result = {}
	for i, v in getIterator(source) do
		local key = handler(v, i)
		if key ~= nil then
			if not result[key] then
				result[key] = {}
			end
			table.insert(result[key], v)
		end
	end
	return result
end

function TableUtils.Merge(target, ...)
	-- Use select here so that nil arguments can be supported. If instead we
	-- iterated over ipairs({...}), any arguments after the first nil one
	-- would be ignored.
	for i = 1, select("#", ...) do
		local source = select(i, ...)
		if source ~= nil then
			for key, value in getIterator(source) do
				if type(target[key]) == "table" and type(value) == "table" then
					target[key] = TableUtils.Merge(target[key] or {}, value)
				else
					target[key] = value
				end
			end
		end
	end
	return target
end

function TableUtils.Values(source) --: table => any[]
	local result = {}
	for i, v in getIterator(source) do
		table.insert(result, v)
	end
	return result
end

function TableUtils.Keys(source) --: table => any[]
	local result = {}
	for i, v in getIterator(source) do
		table.insert(result, i)
	end
	return result
end

function TableUtils.Entries(source) --: table => [string | number, any][]
	local result = {}
	for i, v in getIterator(source) do
		table.insert(result, {i, v})
	end
	return result
end

function TableUtils.Find(source, handler) --: ((any[], (element: any, key: number) => boolean) => any) | ((table, (element: any, key: string) => boolean) => any)
	for i, v in getIterator(source) do
		if (handler(v, i)) then
			return v
		end
	end
end

function TableUtils.Includes(source, item) --: table, any => boolean
	return TableUtils.Find(
		source,
		function(value)
			return value == item
		end
	) ~= nil
end

function TableUtils.KeyOf(source, value) --: (table, any) => number?
	for k, v in getIterator(source) do
		if (value == v) then
			return k
		end
	end
end

function TableUtils.InsertMany(target, items) --: (any[], any[]) => any[]
	for _, v in getIterator(items) do
		table.insert(target, v)
	end
	return target
end

function TableUtils.GetLength(table) --: (table) => number
	local count = 0
	for _ in pairs(table) do
		count = count + 1
	end
	return count
end

local function assign(overwriteTarget, target, ...)
	-- Use select here so that nil arguments can be supported. If instead we
	-- iterated over ipairs({...}), any arguments after the first nil one
	-- would be ignored.
	for i = 1, select("#", ...) do
		local source = select(i, ...)
		if source ~= nil then
<<<<<<< HEAD
			for key, value in getIterator(source) do
				target[key] = value
=======
			for key, value in pairs(source) do
				if overwriteTarget or target[key] == nil then
					target[key] = value
				end
>>>>>>> 82b4e394
			end
		end
	end
	return target
end

function TableUtils.Assign(target, ...)
	return assign(true, target, ...)
end

function TableUtils.defaults(target, ...)
	return assign(false, target, ...)
end

function TableUtils.Clone(tbl) --: (table) => table
	return TableUtils.Assign({}, tbl)
end

function TableUtils.IsSubset(a, b)
	if type(a) ~= "table" or type(b) ~= "table" then
		return false
	else
		for key, aValue in pairs(a) do
			local bValue = b[key]
			if type(aValue) ~= type(bValue) then
				return false
			elseif aValue ~= bValue then
				if type(aValue) == "table" then
					-- The values are tables, so we need to recurse for a deep comparison.
					if not TableUtils.IsSubset(aValue, bValue) then
						return false
					end
				else
					return false
				end
			end
		end
	end
	return true
end

function TableUtils.DeepEquals(a, b)
	return TableUtils.IsSubset(a, b) and TableUtils.IsSubset(b, a)
end

-- Based on https://developmentarc.gitbooks.io/react-indepth/content/life_cycle/update/using_should_component_update.html
function TableUtils.shallowEqual(left, right)
	if left == right then
		return true
	end
	if type(left) ~= "table" or type(right) ~= "table" then
		return false
	end
	local leftKeys = TableUtils.Keys(left)
	local rightKeys = TableUtils.Keys(right)
	if #leftKeys ~= #rightKeys then
		return false
	end
	return TableUtils.All(
		left,
		function(value, key)
			return value == right[key]
		end
	)
end

function TableUtils.serialize(input, serializer)
	serializer = serializer or function(value)
			return tostring(value)
		end
	assert(type(input) == "table")
	assert(type(serializer) == "function")
	return "{" ..
		table.concat(
			TableUtils.Map(
				input,
				function(element, i)
					return tostring(i) .. "=" .. serializer(element)
				end
			),
			","
		) ..
			"}"
end

function TableUtils.append(...)
	local result = {}
	for i = 1, select("#", ...) do
		local x = select(i, ...)
		if type(x) == "table" then
			for _, y in ipairs(x) do
				table.insert(result, y)
			end
		else
			table.insert(result, x)
		end
	end

	return result
end

return TableUtils<|MERGE_RESOLUTION|>--- conflicted
+++ resolved
@@ -273,15 +273,10 @@
 	for i = 1, select("#", ...) do
 		local source = select(i, ...)
 		if source ~= nil then
-<<<<<<< HEAD
 			for key, value in getIterator(source) do
-				target[key] = value
-=======
-			for key, value in pairs(source) do
 				if overwriteTarget or target[key] == nil then
 					target[key] = value
 				end
->>>>>>> 82b4e394
 			end
 		end
 	end
