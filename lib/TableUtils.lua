--- conflicted
+++ resolved
@@ -59,13 +59,6 @@
 	return count
 end
 
-<<<<<<< HEAD
-function TableUtils.Assign(target, ...) --: table, ...table => table
-	local objects = {...}
-	for _, source in pairs(objects) do
-		for key, value in pairs(source) do
-			target[key] = value
-=======
 function TableUtils.Assign(target, ...)
 	-- Use select here so that nil arguments can be supported. If instead we
 	-- iterated over ipairs({...}), any arguments after the first nil one
@@ -76,7 +69,6 @@
 			for key, value in pairs(source) do
 				target[key] = value
 			end
->>>>>>> a0430f5c
 		end
 	end
 	return target
